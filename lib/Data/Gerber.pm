--- conflicted
+++ resolved
@@ -1062,11 +1062,8 @@
 					## If Polygon, Dealt with uniquely above
 	$modifier = $self->{'apertures'}{$apt}{'modifiers'};
 	@modarray = split(/X/,$modifier);
-<<<<<<< HEAD
-	foreach my $submodifier (keys @modarray) {
-=======
+
 	foreach my $submodifier (@modarray) {
->>>>>>> e5f82bc0
 		$modarray[$submodifier] = $modarray[$submodifier] / 25.4;
 	}
 
